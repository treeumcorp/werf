--- conflicted
+++ resolved
@@ -44,34 +44,17 @@
     end
 
     def local_git_artifact_list
-<<<<<<< HEAD
       @local_git_artifact_list ||= Array(conf._git_artifact._local).map do |ga_conf|
         repo = GitRepo::Own.new(self)
         GitArtifact.new(repo, **ga_conf._artifact_options)
-=======
-      @local_git_artifact_list ||= begin
-        (conf.git_artifact ? Array(conf.git_artifact.local) : []).map do |ga_conf|
-          repo = GitRepo::Own.new(self)
-          GitArtifact.new(repo, **ga_conf.artifact_options)
-        end
->>>>>>> 8e472a65
       end
     end
 
     def remote_git_artifact_list
-<<<<<<< HEAD
       @remote_git_artifact_list ||= Array(conf._git_artifact._remote).map do |ga_conf|
         repo = GitRepo::Remote.new(self, ga_conf._name, url: ga_conf._url, ssh_key_path: ga_conf._ssh_key_path)
         repo.fetch!(ga_conf._branch)
         GitArtifact.new(repo, **ga_conf._artifact_options)
-=======
-      @remote_git_artifact_list ||= begin
-        (conf.git_artifact ? Array(conf.git_artifact.remote) : []).map do |ga_conf|
-          repo = GitRepo::Remote.new(self, ga_conf.name, url: ga_conf.url, ssh_key_path: ga_conf.ssh_key_path)
-          repo.fetch!(ga_conf.branch)
-          GitArtifact.new(repo, **ga_conf.artifact_options)
-        end
->>>>>>> 8e472a65
       end
     end
 
@@ -110,7 +93,7 @@
     end
 
     def builder
-      @builder ||= case conf._builder
+      @builder ||= case conf.builder
         when :chef then Builder::Chef.new(self)
         else Builder::Shell.new(self)
       end
