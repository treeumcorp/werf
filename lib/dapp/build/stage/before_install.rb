module Dapp
  module Build
    module Stage
      # BeforeInstall
      class BeforeInstall < Base
        def initialize(dimg, next_stage)
          @prev_stage = From.new(dimg, self)
          super
        end

        def empty?
          super && !dimg.builder.before_install?
        end

        def builder_checksum
          application.builder.before_install_checksum
        end

        def context
<<<<<<< HEAD
          [dimg.builder.before_install_checksum]
=======
          [builder_checksum]
>>>>>>> a0a39825
        end

        def prepare_image
          super
          dimg.builder.before_install(image)
        end

        alias dependencies context
      end # BeforeInstall
    end # Stage
  end # Build
end # Dapp<|MERGE_RESOLUTION|>--- conflicted
+++ resolved
@@ -12,16 +12,12 @@
           super && !dimg.builder.before_install?
         end
 
-        def builder_checksum
-          application.builder.before_install_checksum
+        def context
+          [builder_checksum]
         end
 
-        def context
-<<<<<<< HEAD
-          [dimg.builder.before_install_checksum]
-=======
-          [builder_checksum]
->>>>>>> a0a39825
+        def builder_checksum
+          dimg.builder.before_install_checksum
         end
 
         def prepare_image
