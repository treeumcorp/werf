module Dapp
  class CLI
    # CLI stage image subcommand
    class StageImage < Base
      banner <<BANNER.freeze
Version: #{Dapp::VERSION}

Usage:
<<<<<<< HEAD
  dapp stage image [options] [APPS PATTERN ...]

    APPS PATTERN                Application to process [default: *].
=======
  dapp stage image [options] [DIMG PATTERN ...]

    DIMG PATTERN                Dapp image to process [default: *].
>>>>>>> beeac870

Options:
BANNER
      option :stage,
             long: '--stage STAGE',
             proc: proc { |v| v.to_sym },
             default: :docker_instructions,
             in: [:from, :before_install, :before_install_artifact, :g_a_archive, :g_a_pre_install_patch, :install,
                  :g_a_post_install_patch, :after_install_artifact, :before_setup, :before_setup_artifact, :g_a_pre_setup_patch,
                  :chef_cookbooks, :setup, :g_a_post_setup_patch, :after_setup_artifact, :g_a_latest_patch, :docker_instructions]
    end
  end
end<|MERGE_RESOLUTION|>--- conflicted
+++ resolved
@@ -6,15 +6,10 @@
 Version: #{Dapp::VERSION}
 
 Usage:
-<<<<<<< HEAD
-  dapp stage image [options] [APPS PATTERN ...]
 
-    APPS PATTERN                Application to process [default: *].
-=======
   dapp stage image [options] [DIMG PATTERN ...]
 
     DIMG PATTERN                Dapp image to process [default: *].
->>>>>>> beeac870
 
 Options:
 BANNER
