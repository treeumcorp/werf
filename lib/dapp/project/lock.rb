--- conflicted
+++ resolved
@@ -17,32 +17,17 @@
           yield if block_given?
         else
           timeout = cli_options[:lock_timeout] || default_timeout
-
-<<<<<<< HEAD
-          ::Dapp::Lock::File.new(
-            lock_path, name,
+          _lock(name).synchronize(
             timeout: timeout,
-            on_wait: lambda do |&blk|
+            on_wait: lambda do |&do_wait|
               log_secondary_process(
                 t(code: 'process.waiting_resouce_lock', data: { name: name }),
                 short: true,
-                &blk
+                &do_wait
               )
-            end
-          ).synchronize(*args, **kwargs, &blk)
+            end, **kwargs, &blk
+          )
         end
-=======
-        _lock(name).synchronize(
-          timeout: timeout,
-          on_wait: lambda do |&do_wait|
-            log_secondary_process(
-              t(code: 'process.waiting_resouce_lock', data: { name: name }),
-              short: true,
-              &do_wait
-            )
-          end, **kwargs, &blk
-        )
->>>>>>> a0babf07
       end
     end # Lock
   end # Project
