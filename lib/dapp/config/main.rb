module Dapp
  module Config
    class Main < Application
      def initialize(**options)
<<<<<<< HEAD
        @_home_path = Pathname.new(options[:dappfile_path]).parent.expand_path.to_s
        @_name      = Pathname.new(@_home_path).basename.to_s
        @_builder   = Pathname.new(@_home_path).join('Berksfile').exist? ? :chef : :shell
=======
        @_home_path    = Pathname.new(options[:dappfile_path]).parent.expand_path.to_s
        @_name         = Pathname.new(@_home_path).basename
        @_builder      = Pathname.new(@_home_path).join('Berksfile').exist? ? :chef : :shell

        @_docker       = Docker.new
        @_git_artifact = GitArtifact.new
        @_shell        = Shell.new
        @_chef         = Chef.new
>>>>>>> ca55885e
        super(nil)
      end

      def name(value)
        @_name = value
      end
    end
  end
end<|MERGE_RESOLUTION|>--- conflicted
+++ resolved
@@ -2,20 +2,15 @@
   module Config
     class Main < Application
       def initialize(**options)
-<<<<<<< HEAD
-        @_home_path = Pathname.new(options[:dappfile_path]).parent.expand_path.to_s
-        @_name      = Pathname.new(@_home_path).basename.to_s
-        @_builder   = Pathname.new(@_home_path).join('Berksfile').exist? ? :chef : :shell
-=======
         @_home_path    = Pathname.new(options[:dappfile_path]).parent.expand_path.to_s
-        @_name         = Pathname.new(@_home_path).basename
+        @_name         = Pathname.new(@_home_path).basename.to_s
         @_builder      = Pathname.new(@_home_path).join('Berksfile').exist? ? :chef : :shell
 
         @_docker       = Docker.new
         @_git_artifact = GitArtifact.new
         @_shell        = Shell.new
         @_chef         = Chef.new
->>>>>>> ca55885e
+
         super(nil)
       end
 
