--- conflicted
+++ resolved
@@ -5,8 +5,7 @@
 )
 
 type RawDimg struct {
-<<<<<<< HEAD
-	Dimg       interface{}          `yaml:"-"`
+	Dimgs      []string             `yaml:"-"`
 	Artifact   string               `yaml:"artifact,omitempty"`
 	From       string               `yaml:"from,omitempty"`
 	RawGit     []*RawGit            `yaml:"git,omitempty"`
@@ -15,17 +14,6 @@
 	RawMount   []*RawMount          `yaml:"mount,omitempty"`
 	RawDocker  *RawDocker           `yaml:"docker,omitempty"`
 	RawImport  []*RawArtifactImport `yaml:"import,omitempty"`
-=======
-	Dimgs     []string             `yaml:"-"`
-	Artifact  string               `yaml:"artifact,omitempty"`
-	From      string               `yaml:"from,omitempty"`
-	RawGit    []*RawGit            `yaml:"git,omitempty"`
-	RawShell  *RawShell            `yaml:"shell,omitempty"`
-	RawChef   *RawChef             `yaml:"chef,omitempty"`
-	RawMount  []*RawMount          `yaml:"mount,omitempty"`
-	RawDocker *RawDocker           `yaml:"docker,omitempty"`
-	RawImport []*RawArtifactImport `yaml:"import,omitempty"`
->>>>>>> e3d4164a
 
 	Doc *Doc `yaml:"-"` // parent
 
