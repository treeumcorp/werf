--- conflicted
+++ resolved
@@ -5,29 +5,8 @@
 folder: directive
 ---
 
-<<<<<<< HEAD
-### shell.before_install, shell.before_setup, shell.install, shell.setup \<cmd\>\[, \<cmd\>, cache_version: \<cache_version\>\]
-
-Директивы позволяют добавить bash-команды для выполнения на соответствующих стадиях [shell приложения](definitions.html#shell-приложение).
-
-* Опциональный параметр **\<cache_version\>** участвует в формировании сигнатуры стадии.
-
-### shell.build_artifact \<cmd\>\[, \<cmd\>, cache_version: \<cache_version\>\]
-
-Позволяет добавить bash-команды для выполнения на соответствующей стадии [артефакта](definitions.html#артефакт).
-
-* Опциональный параметр **\<cache_version\>** участвует в формировании сигнатуры стадии.
-
-### shell.reset_before_install, shell.reset_before_setup, shell.reset_setup, shell.reset_install, shell.reset_build_artifact
-
-Позволяет сбросить объявленные ранее bash-команды соответсвующей стадии.
-
-### shell.reset_all
-
-Позволяет сбросить все объявленные ранее bash-команды стадий.
-=======
 ### shell
-Следующие поддирективы позволяют добавить bash-комманды для выполнения на соответствующих стадиях [shell образа](definitions.html#shell-приложение):
+Следующие поддирективы позволяют добавить bash-команды для выполнения на соответствующих стадиях [shell образа](definitions.html#shell-приложение):
 
 * before_install.
 * before_setup.
@@ -38,11 +17,11 @@
 Можно определить version, который участвует в формировании сигнатуры стадии.
 
 * Указать базовый, для всех стадий, можно в контекте shell.
-* Указать или переопределить базовый можно в контексте соответствующем стадии.
+* Указать или переопределить базовый можно в контексте, соответствующем стадии.
 
 ### Примеры
 
-#### Собрать с bash-коммандами на стадиях before_install и setup, указав версию для всех и переопределив для setup
+#### Собрать с bash-командами на стадиях before_install и setup, указав версию для всех и переопределив для setup
 ```ruby
 dimg do
   docker.from 'image:tag'
@@ -62,7 +41,7 @@
 end
 ```
 
-#### Собрать с bash-коммандами на стадиях before_install и setup, указав версию для всех и переопределив для setup (строчная запись)
+#### Собрать с bash-командами на стадиях before_install и setup, указав версию для всех и переопределив для setup (строчная запись)
 ```ruby
 dimg do
   docker.from 'image:tag'
@@ -72,5 +51,4 @@
   shell.setup.run 'command3', 'command4'
   shell.setup.version '2'
 end
-```
->>>>>>> beeac870
+```