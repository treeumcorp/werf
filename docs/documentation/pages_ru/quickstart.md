---
title: Быстрый старт
permalink: quickstart.html
description: Разверните ваше первое приложение с werf
---

В этой статье мы покажем, как развернуть простое [приложение](https://github.com/werf/quickstart-application) (для голосования в нашем случае) с помощью werf. Прежде всего рекомендуем ознакомиться с [кратким введением](/introduction.html), если вы этого еще не сделали.

Чтобы повторить все шаги, изложенные в этом кратком руководстве, необходимо [установить werf](#подготовьте-вашу-систему).

## Подготовьте вашу систему

 1. Установите [зависимости](/installation.html#установка-зависимостей).
 2. Установите [trdl и werf](/installation.html#установка-werf).

Прежде чем переходить к следующим шагам, надо убедиться что команда `werf` доступна в вашем shell:

```
werf version
```

## Подготовьте свою инсталляцию Kubernetes и container registry

У вас должен быть доступ к кластеру Kubernetes и возможность push'ить образы в container registry. Container registry также должен быть доступен из кластера для извлечения образов.

Если кластер Kubernetes и container registry у вас уже настроены и работают, достаточно:

 1. Выполнить стандартный вход в container registry со своего хоста.
 2. Убедиться, что кластер Kubernetes доступен с хоста (дополнительная настройка `werf`, скорее всего, не потребуется, если у вас уже установлен и работает `kubectl`).

<br>

В ином случае выполните одну из следующих инструкций, чтобы настроить локальный кластер Kubernetes и container registry в вашей системе:

<div class="details">
<a href="javascript:void(0)" class="details__summary">Windows — minikube</a>
<div class="details__content" markdown="1">
1. Установите [minikube](https://github.com/kubernetes/minikube#installation).
2. Установите [kubectl](https://kubernetes.io/ru/docs/tasks/tools/install-kubectl/#%D1%83%D1%81%D1%82%D0%B0%D0%BD%D0%BE%D0%B2%D0%BA%D0%B0-kubectl-%D0%B2-windows).
3. Запустите minikube:

   {% raw %}
   ```shell
   minikube start --driver=docker --insecure-registry registry.example.com:80
   ```
   {% endraw %}

   **ВАЖНО.** С параметром `--insecure-registry` мы подготавливаем такое окружение, которое сможет работать с Container Registry без TLS. В нашем случае для упрощения настройка TLS отсутствует.

4. Установка NGINX Ingress Controller:

   {% raw %}
   ```shell
   minikube addons enable ingress
   ```
   {% endraw %}

5. Установка Container Registry для хранения образов:

   {% raw %}
   ```shell
   minikube addons enable registry
   ```
   {% endraw %}

   Создадим Ingress для доступа к Container Registry. 

      {% raw %}
   ```shell
   @"
   ---
   apiVersion: networking.k8s.io/v1
   kind: Ingress
   metadata:
     name: registry
     namespace: kube-system
     annotations:
       nginx.ingress.kubernetes.io/proxy-body-size: "0"
   spec:
     rules:
     - host: registry.example.com
       http:
         paths:
         - path: /
           pathType: Prefix
           backend:
             service:
               name: registry
               port:
                 number: 80
   "@ | kubectl apply -f -  
   ```
   {% endraw %}

6. Разрешаем доступ в Container Registry без TLS для Docker:

   Через меню Docker Desktop -> Settings -> Docker Engine добавим новый ключ в конфигурацию:

   ```json
   {
      "insecure-registries": ["registry.example.com:80"]
   }
   ```

   Перезапустим Docker Desktop через меню, открывающееся правым кликом по иконке Docker Desktop в трее.

   Затем снова запустим minikube:

   ```shell
   minikube start --driver=docker --insecure-registry registry.example.com:80
   ```

7. Разрешаем доступ в Container Registry без TLS для werf:

   В терминале где будет запускаться werf установим переменную окружения `WERF_INSECURE_REGISTRY=1`.

   Для cmd.exe:

   ```
   set WERF_INSECURE_REGISTRY=1
   ```

   Для bash:

   ```
   export WERF_INSECURE_REGISTRY=1
   ```

   Для PowerShell:

   ```
   $Env:WERF_INSECURE_REGISTRY = "1"
   ```

8. Мы будем использовать домены `vote.quickstart-application.example.com` и `result.quickstart-application.example.com` для доступа к приложению и домен `registry.example.com` для доступа к Container Registry.

   Обновим файл hosts. Сначала получите IP-адрес minikube:

   ```shell
   minikube ip
   ```

   Используя полученный выше IP-адрес minikube, добавьте в конец файла `C:\Windows\System32\drivers\etc\hosts` следующую строку:

   ```
   <IP-адрес minikube>    vote.quickstart-application.example.com result.quickstart-application.example.com registry.example.com
   ```

   Должно получиться примерно так:
   ```
   192.168.99.99          vote.quickstart-application.example.com result.quickstart-application.example.com registry.example.com
   ```

9. Также делаем доступ к домену `registry.example.com` из minikube node:

   ```shell
   minikube ssh -- "echo $(minikube ip) registry.example.com | sudo tee -a /etc/hosts"
   ```

</div>
</div>

<div class="details">
<a href="javascript:void(0)" class="details__summary">MacOS — minikube</a>
<div class="details__content" markdown="1">
1. Установите [minikube](https://github.com/kubernetes/minikube#installation).
2. Запустите minikube:

   {% raw %}
   ```shell
   minikube start --vm=true --insecure-registry registry.example.com:80
   ```
   {% endraw %}

   **ВАЖНО.** С параметром `--insecure-registry` мы подготавливаем такое окружение, которое сможет работать с Container Registry без TLS. В нашем случае для упрощения настройка TLS отсутствует.

3. Установка NGINX Ingress Controller:

   {% raw %}
   ```shell
   minikube addons enable ingress
   ```
   {% endraw %}

4. Установка Container Registry для хранения образов:

   {% raw %}
   ```shell
   minikube addons enable registry
   ```
   {% endraw %}

   Создадим Ingress для доступа к Container Registry:

   {% raw %}
   ```shell
   kubectl apply -f - << EOF
   ---
   apiVersion: networking.k8s.io/v1
   kind: Ingress
   metadata:
     name: registry
     namespace: kube-system
     annotations:
       nginx.ingress.kubernetes.io/proxy-body-size: "0"
   spec:
     rules:
     - host: registry.example.com
       http:
         paths:
         - path: /
           pathType: Prefix
           backend:
             service:
               name: registry
               port:
                 number: 80
   EOF
   ```
   {% endraw %}

5. Разрешаем доступ в Container Registry без TLS для docker:

   Через меню Docker Desktop -> Settings -> Docker Engine добавим новый ключ в конфигурацию:

   ```json
   {
   "insecure-registries": ["registry.example.com:80"]
   }
   ```

   Перезапустим Docker Desktop через меню, открывающееся правым кликом по иконке Docker Desktop в трее.

6. Разрешаем доступ в Container Registry без TLS для werf:

   В терминале где будет запускаться werf установим переменную окружения `WERF_INSECURE_REGISTRY=1`. Для bash:

   ```shell
   export WERF_INSECURE_REGISTRY=1
   ```

   Чтобы опция автоматически устанавливалась в новых bash-сессиях, добавим её в `.bashrc`:

   ```shell
   echo export WERF_INSECURE_REGISTRY=1 | tee -a ~/.bashrc
   ```

7. Мы будем использовать домены `vote.quickstart-application.example.com` и `result.quickstart-application.example.com` для доступа к приложению и домен `registry.example.com` для доступа к Container Registry.

   Обновим файл hosts. Выполните команду в терминале:

   ```shell
   echo "$(minikube ip) vote.quickstart-application.example.com result.quickstart-application.example.com registry.example.com" | sudo tee -a /etc/hosts
   ```

8. Также делаем доступ к домену `registry.example.com` из minikube node:

   ```shell
   minikube ssh -- "echo $(minikube ip) registry.example.com | sudo tee -a /etc/hosts"
   ```

</div>
</div>

<div class="details">
<a href="javascript:void(0)" class="details__summary">Linux — minikube</a>
<div class="details__content" markdown="1">

1. Установите [minikube](https://github.com/kubernetes/minikube#installation) по [инструкции](https://minikube.sigs.k8s.io/docs/start/) (достаточно выполнить только первый пункт этих инструкций под названием _Installation_).


2. Запустите minikube:

   {% raw %}
   ```shell
   minikube start --driver=docker --insecure-registry registry.example.com:80
   ```
   {% endraw %}

   **ВАЖНО.** С параметром `--insecure-registry` мы подготавливаем такое окружение, которое сможет работать с Container Registry без TLS. В нашем случае для упрощения настройка TLS отсутствует.

3. Если вы не устанавливали отдельно утилиту `kubectl`, можно создать alias на `kubectl`, поставляемую с munikube:

   ```
   alias kubectl="minikube kubectl --"
   echo 'alias kubectl="minikube kubectl --"' >> ~/.bash_aliases
   ```

4. Установка NGINX Ingress Controller:

   {% raw %}
   ```shell
   minikube addons enable ingress
   ```
   {% endraw %}

5. Установка Container Registry для хранения образов:

   {% raw %}
   ```shell
   minikube addons enable registry
   ```
   {% endraw %}

   Создадим Ingress для доступа к Container Registry:

   {% raw %}
   ```shell
   kubectl apply -f - << EOF
   ---
   apiVersion: networking.k8s.io/v1
   kind: Ingress
   metadata:
     name: registry
     namespace: kube-system
     annotations:
       nginx.ingress.kubernetes.io/proxy-body-size: "0"
   spec:
     rules:
     - host: registry.example.com
       http:
         paths:
         - path: /
           pathType: Prefix
           backend:
             service:
               name: registry
               port:
                 number: 80
   EOF
   ```
   {% endraw %}
<<<<<<< HEAD

5. Разрешаем доступ в Container Registry без TLS для docker:
=======
   
6. Разрешаем доступ в Container Registry без TLS для Docker:
>>>>>>> 885a85be

   В файл, по умолчанию находящийся в `/etc/docker/daemon.json`, добавим новый ключ:

   ```json
   {
   "insecure-registries": ["registry.example.com:80"]
   }
   ```

<<<<<<< HEAD
=======
   Если такого файла в каталоге нет, его нужно создать и вставить в него указанные выше строки. Обратите внимание, что для доступа к изменению файлов в каталоге `/etc` нужны права суперпользователя (root).
   
>>>>>>> 885a85be
   Перезапустим Docker:

   ```shell
   sudo systemctl restart docker
   ```

   Затем снова запустим minikube:

   {% raw %}
   ```shell
   minikube start --driver=docker --insecure-registry registry.example.com:80
   ```
   {% endraw %}

7. Разрешаем доступ в Container Registry без TLS для werf:

   В терминале где будет запускаться werf установим переменную окружения `WERF_INSECURE_REGISTRY=1`.

   Для bash:

   ```shell
   export WERF_INSECURE_REGISTRY=1
   ```

   Чтобы опция автоматически устанавливалась в новых bash-сессиях, добавим её в `.bashrc`:

   ```shell
   echo export WERF_INSECURE_REGISTRY=1 | tee -a ~/.bashrc
   ```

8. Мы будем использовать домены `vote.quickstart-application.example.com` и `result.quickstart-application.example.com` для доступа к приложению и домен `registry.example.com` для доступа к Container Registry.

   Обновим файл hosts. Убедитесь, что minikube запущен и работает:
   
   ```shell
   echo "$(minikube ip)
   ```

   Если в результате был показан IP-адрес кластера, значит кластер запущен и работает.

   Выполните команду в терминале:

   ```shell
   echo "$(minikube ip) vote.quickstart-application.example.com result.quickstart-application.example.com registry.example.com" | sudo tee -a /etc/hosts
   ```

9. Также делаем доступ к домену `registry.example.com` из minikube node:

   ```shell
   minikube ssh -- "echo $(minikube ip) registry.example.com | sudo tee -a /etc/hosts"
   ```

</div>
</div>

## Разверните приложение-пример

1. Склонируйте репозиторий нашего приложения-примера:

   {% raw %}
   ```shell
   git clone https://github.com/werf/quickstart-application
   cd quickstart-application
   ```
   {% endraw %}

2. Запустите команду converge, которая использует Container Registry для хранения образов:

   {% raw %}
   ```shell
   werf converge --repo registry.example.com:80/quickstart-application
   ```
   {% endraw %}

_Примечание: для подключения к кластеру Kubernetes `werf` использует те же настройки, что и `kubectl`: файл `~/.kube/config` и переменную среды `KUBECONFIG`. Также поддерживаются флаги `--kube-config` и `--kube-config-base64` - с их помощью можно указывать кастомные файлы kubeconfig._

## Проверьте результаты

После успешного завершения команды `converge` можно считать, что наше приложение развернуто и работает.

Как вы помните, наше приложение представляет собой простую голосовалку. Давайте его проверим!

1. Чтобы принять участие в голосовании, перейдите по ссылке: [vote.quickstart-application.example.com](http://vote.quickstart-application.example.com)

2. Чтобы увидеть результаты голосования, перейдите по ссылке: [result.quickstart-application.example.com](http://result.quickstart-application.example.com)

## Принципы работы

Чтобы развернуть приложение с помощью `werf`, необходимо описать желаемое состояние в Git (как описано во [введении](/introduction.html)).

1. В нашем репозитории имеются следующие Dockerfile'ы:

   {% raw %}
   ```
   vote/Dockerfile
   result/Dockerfile
   worker/Dockerfile
   ```
   {% endraw %}

2. В `werf.yaml` на них прописаны соответствующие ссылки:

   {% raw %}
   ```
   configVersion: 1
   project: quickstart-application
   ---
   image: vote
   dockerfile: vote/Dockerfile
   context: vote
   ---
   image: result
   dockerfile: result/Dockerfile
   context: result
   ---
   image: worker
   dockerfile: worker/Dockerfile
   context: worker
   ```
   {% endraw %}


 3. Шаблоны для компонентов приложения `vote`, `db`, `redis`, `result` и `worker` описаны в каталоге `.helm/templates/`. Схема ниже показывает, как компоненты взаимодействуют между собой:

  ![Схема взаимодействия компонентов]({{ "images/quickstart-architecture.svg" | true_relative_url }})

   - Фронтенд-приложение на Python или ASP.NET Core позволяет пользователю проголосовать за один из двух вариантов;
   - Очередь на базе Redis или NATS получает новые голоса;
   - Worker на основе .NET Core, Java или .NET Core 2.1 собирает голоса и сохраняет их в...
   - Базу данных Postgres или TiDB в томе Docker;
   - Веб-приложение на Node.js или ASP.NET Core SignalR в реальном времени показывает результаты голосования.

## Что дальше?

Рекомендуем ознакомиться со статьей ["Использование werf с системами CI/CD"](using_with_ci_cd_systems.html) или обратиться к соответствующим [руководствам](/guides.html).<|MERGE_RESOLUTION|>--- conflicted
+++ resolved
@@ -330,13 +330,9 @@
    EOF
    ```
    {% endraw %}
-<<<<<<< HEAD
-
-5. Разрешаем доступ в Container Registry без TLS для docker:
-=======
    
 6. Разрешаем доступ в Container Registry без TLS для Docker:
->>>>>>> 885a85be
+
 
    В файл, по умолчанию находящийся в `/etc/docker/daemon.json`, добавим новый ключ:
 
@@ -345,12 +341,9 @@
    "insecure-registries": ["registry.example.com:80"]
    }
    ```
-
-<<<<<<< HEAD
-=======
+  
    Если такого файла в каталоге нет, его нужно создать и вставить в него указанные выше строки. Обратите внимание, что для доступа к изменению файлов в каталоге `/etc` нужны права суперпользователя (root).
-   
->>>>>>> 885a85be
+
    Перезапустим Docker:
 
    ```shell
